--- conflicted
+++ resolved
@@ -201,35 +201,25 @@
 	TypeSmallInt = "smallint"
 	TypeInteger  = "integer"
 	TypeBigInt   = "bigint"
-	TypeInt      = "int"  // integer.
-	TypeInt2     = "int2" // smallint.
-	TypeInt4     = "int4" // integer.
-	TypeInt8     = "int8" // bigint.
-<<<<<<< HEAD
-	// cockroach bigint
-	TypeInt64 = "int64"
-=======
-	TypeInt64 = "int64" // cockroach bigint.
->>>>>>> 9cec9002
+	TypeInt      = "int"   // integer.
+	TypeInt2     = "int2"  // smallint.
+	TypeInt4     = "int4"  // integer.
+	TypeInt8     = "int8"  // bigint.
+	TypeInt64    = "int64" // cockroach bigint.
 
 	TypeCIDR     = "cidr"
 	TypeInet     = "inet"
 	TypeMACAddr  = "macaddr"
 	TypeMACAddr8 = "macaddr8"
 
-	TypeCircle  = "circle"
-	TypeLine    = "line"
-	TypeLseg    = "lseg"
-	TypeBox     = "box"
-	TypePath    = "path"
-	TypePolygon = "polygon"
-	TypePoint   = "point"
-<<<<<<< HEAD
-	// cockroach geometry
-	TypeGeometry = "geometry"
-=======
+	TypeCircle   = "circle"
+	TypeLine     = "line"
+	TypeLseg     = "lseg"
+	TypeBox      = "box"
+	TypePath     = "path"
+	TypePolygon  = "polygon"
+	TypePoint    = "point"
 	TypeGeometry = "geometry" // cockroach geometry.
->>>>>>> 9cec9002
 
 	TypeDate          = "date"
 	TypeTime          = "time"   // time without time zone
